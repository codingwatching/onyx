from uuid import UUID

from fastapi import APIRouter
from fastapi import Depends
from fastapi import HTTPException
from sqlalchemy.orm import Session

from onyx.auth.users import current_curator_or_admin_user
from onyx.auth.users import current_user
from onyx.configs.constants import DocumentSource
from onyx.configs.constants import MessageType
from onyx.context.search.models import IndexFilters
from onyx.context.search.models import SearchDoc
from onyx.context.search.preprocessing.access_filters import (
    build_access_filters_for_user,
)
from onyx.db.chat import get_chat_messages_by_session
from onyx.db.chat import get_chat_session_by_id
from onyx.db.chat import get_chat_sessions_by_user
from onyx.db.chat import get_search_docs_for_chat_message
from onyx.db.chat import get_valid_messages_from_query_sessions
from onyx.db.chat import translate_db_message_to_chat_message_detail
from onyx.db.chat import translate_db_search_doc_to_server_search_doc
from onyx.db.engine.sql_engine import get_session
from onyx.db.models import User
from onyx.db.search_settings import get_current_search_settings
from onyx.db.tag import find_tags
from onyx.document_index.factory import get_default_document_index
from onyx.document_index.vespa.index import VespaIndex
from onyx.server.query_and_chat.models import AdminSearchRequest
from onyx.server.query_and_chat.models import AdminSearchResponse
from onyx.server.query_and_chat.models import ChatSessionDetails
from onyx.server.query_and_chat.models import ChatSessionsResponse
from onyx.server.query_and_chat.models import SearchSessionDetailResponse
from onyx.server.query_and_chat.models import SourceTag
from onyx.server.query_and_chat.models import TagResponse
from onyx.utils.logger import setup_logger
from shared_configs.contextvars import get_current_tenant_id

logger = setup_logger()

admin_router = APIRouter(prefix="/admin")
basic_router = APIRouter(prefix="/query")


@admin_router.post("/search")
def admin_search(
    question: AdminSearchRequest,
    user: User | None = Depends(current_curator_or_admin_user),
    db_session: Session = Depends(get_session),
) -> AdminSearchResponse:
    tenant_id = get_current_tenant_id()

    query = question.query
    logger.notice(f"Received admin search query: {query}")
    user_acl_filters = build_access_filters_for_user(user, db_session)

    final_filters = IndexFilters(
        source_type=question.filters.source_type,
        document_set=question.filters.document_set,
        time_cutoff=question.filters.time_cutoff,
        tags=question.filters.tags,
        access_control_list=user_acl_filters,
        tenant_id=tenant_id,
    )
    search_settings = get_current_search_settings(db_session)
    document_index = get_default_document_index(search_settings, None)

    if not isinstance(document_index, VespaIndex):
        raise HTTPException(
            status_code=400,
            detail="Cannot use admin-search when using a non-Vespa document index",
        )
    matching_chunks = document_index.admin_retrieval(query=query, filters=final_filters)

<<<<<<< HEAD
    documents = SearchDoc.chunks_or_sections_to_search_docs(matching_chunks)
=======
    documents = SearchDoc.from_chunks_or_sections(matching_chunks)
>>>>>>> 64b45a35

    # Deduplicate documents by id
    deduplicated_documents: list[SearchDoc] = []
    seen_documents: set[str] = set()
    for document in documents:
        if document.document_id not in seen_documents:
            deduplicated_documents.append(document)
            seen_documents.add(document.document_id)
    return AdminSearchResponse(documents=deduplicated_documents)


@basic_router.get("/valid-tags")
def get_tags(
    match_pattern: str | None = None,
    # If this is empty or None, then tags for all sources are considered
    sources: list[DocumentSource] | None = None,
    allow_prefix: bool = True,  # This is currently the only option
    limit: int = 50,
    _: User = Depends(current_user),
    db_session: Session = Depends(get_session),
) -> TagResponse:
    if not allow_prefix:
        raise NotImplementedError("Cannot disable prefix match for now")

    key_prefix = match_pattern
    value_prefix = match_pattern
    require_both_to_match = False

    # split on = to allow the user to type in "author=bob"
    EQUAL_PAT = "="
    if match_pattern and EQUAL_PAT in match_pattern:
        split_pattern = match_pattern.split(EQUAL_PAT)
        key_prefix = split_pattern[0]
        value_prefix = EQUAL_PAT.join(split_pattern[1:])
        require_both_to_match = True

    db_tags = find_tags(
        tag_key_prefix=key_prefix,
        tag_value_prefix=value_prefix,
        sources=sources,
        limit=limit,
        db_session=db_session,
        require_both_to_match=require_both_to_match,
    )
    server_tags = [
        SourceTag(
            tag_key=db_tag.tag_key, tag_value=db_tag.tag_value, source=db_tag.source
        )
        for db_tag in db_tags
    ]
    return TagResponse(tags=server_tags)


@basic_router.get("/user-searches")
def get_user_search_sessions(
    user: User | None = Depends(current_user),
    db_session: Session = Depends(get_session),
) -> ChatSessionsResponse:
    user_id = user.id if user is not None else None

    try:
        search_sessions = get_chat_sessions_by_user(
            user_id=user_id, deleted=False, db_session=db_session
        )
    except ValueError:
        raise HTTPException(
            status_code=404, detail="Chat session does not exist or has been deleted"
        )
    # Extract IDs from search sessions
    search_session_ids = [chat.id for chat in search_sessions]
    # Fetch first messages for each session, only including those with documents
    sessions_with_documents = get_valid_messages_from_query_sessions(
        search_session_ids, db_session
    )
    sessions_with_documents_dict = dict(sessions_with_documents)

    # Prepare response with detailed information for each valid search session
    response = ChatSessionsResponse(
        sessions=[
            ChatSessionDetails(
                id=search.id,
                name=sessions_with_documents_dict[search.id],
                persona_id=search.persona_id,
                time_created=search.time_created.isoformat(),
                time_updated=search.time_updated.isoformat(),
                shared_status=search.shared_status,
                folder_id=search.folder_id,
                current_alternate_model=search.current_alternate_model,
            )
            for search in search_sessions
            if search.id
            in sessions_with_documents_dict  # Only include sessions with documents
        ]
    )

    return response


@basic_router.get("/search-session/{session_id}")
def get_search_session(
    session_id: UUID,
    is_shared: bool = False,
    user: User | None = Depends(current_user),
    db_session: Session = Depends(get_session),
) -> SearchSessionDetailResponse:
    user_id = user.id if user is not None else None

    try:
        search_session = get_chat_session_by_id(
            chat_session_id=session_id,
            user_id=user_id,
            db_session=db_session,
            is_shared=is_shared,
        )
    except ValueError:
        raise ValueError("Search session does not exist or has been deleted")

    session_messages = get_chat_messages_by_session(
        chat_session_id=session_id,
        user_id=user_id,
        db_session=db_session,
        # we already did a permission check above with the call to
        # `get_chat_session_by_id`, so we can skip it here
        skip_permission_check=True,
        # we need the tool call objs anyways, so just fetch them in a single call
        prefetch_tool_calls=True,
    )
    docs_response: list[SearchDoc] = []
    for message in session_messages:
        if (
            message.message_type == MessageType.ASSISTANT
            or message.message_type == MessageType.SYSTEM
        ):
            docs = get_search_docs_for_chat_message(
                db_session=db_session, chat_message_id=message.id
            )
            for doc in docs:
                server_doc = translate_db_search_doc_to_server_search_doc(doc)
                docs_response.append(server_doc)

    response = SearchSessionDetailResponse(
        search_session_id=session_id,
        description=search_session.description,
        documents=docs_response,
        messages=[
            translate_db_message_to_chat_message_detail(
                msg, remove_doc_content=is_shared  # if shared, don't leak doc content
            )
            for msg in session_messages
        ],
    )
    return response<|MERGE_RESOLUTION|>--- conflicted
+++ resolved
@@ -73,11 +73,7 @@
         )
     matching_chunks = document_index.admin_retrieval(query=query, filters=final_filters)
 
-<<<<<<< HEAD
-    documents = SearchDoc.chunks_or_sections_to_search_docs(matching_chunks)
-=======
     documents = SearchDoc.from_chunks_or_sections(matching_chunks)
->>>>>>> 64b45a35
 
     # Deduplicate documents by id
     deduplicated_documents: list[SearchDoc] = []

--- conflicted
+++ resolved
@@ -497,8 +497,8 @@
             attempt_found = True
 
             cc_pair = get_connector_credential_pair_from_id(
+                db_session=db_session,
                 cc_pair_id=cc_pair_id,
-                db_session=db_session,
             )
 
             if not cc_pair:
@@ -806,7 +806,6 @@
         return None
 
     try:
-<<<<<<< HEAD
         tenant_ids = get_all_tenant_ids()
         for tenant_id in tenant_ids:
             self.app.send_task(
@@ -816,19 +815,6 @@
                 ),
                 priority=OnyxCeleryPriority.HIGH,
                 expires=BEAT_EXPIRES_DEFAULT,
-=======
-        with get_session_with_tenant(tenant_id) as db_session:
-            attempt = get_index_attempt(db_session, index_attempt_id)
-            if not attempt:
-                raise ValueError(
-                    f"Index attempt not found: index_attempt={index_attempt_id}"
-                )
-            attempt_found = True
-
-            cc_pair = get_connector_credential_pair_from_id(
-                db_session=db_session,
-                cc_pair_id=cc_pair_id,
->>>>>>> b1957737
             )
     except SoftTimeLimitExceeded:
         task_logger.info(
